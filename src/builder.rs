//! [super::Display] builder module

use embedded_hal::digital::{self, OutputPin};
use embedded_hal_async::delay::DelayNs;

use crate::{
    dcs::InterfaceExt,
    interface::{Interface, InterfacePixelFormat},
    models::{Model, ModelInitError},
    options::{ColorInversion, ColorOrder, ModelOptions, Orientation, RefreshOrder},
    Display,
};

/// Builder for [Display] instances.
///
/// Exposes all possible display options.
///
/// # Examples
///
/// ```
/// use mipidsi::{Builder, options::ColorOrder, models::ILI9342CRgb565};
///
/// # let di = mipidsi::_mock::MockDisplayInterface;
/// # let rst = mipidsi::_mock::MockOutputPin;
/// # let mut delay = mipidsi::_mock::MockDelay;
/// let mut display = Builder::new(ILI9342CRgb565, di)
///     .reset_pin(rst)
///     .color_order(ColorOrder::Bgr)
///     .display_size(320, 240)
///     .init(&mut delay).unwrap();
/// ```
pub struct Builder<DI, MODEL, RST>
where
    DI: Interface,
    MODEL: Model,
    MODEL::ColorFormat: InterfacePixelFormat<DI::Word>,
{
    di: DI,
    model: MODEL,
    rst: Option<RST>,
    options: ModelOptions,
}

impl<DI, MODEL> Builder<DI, MODEL, NoResetPin>
where
    DI: Interface,
    MODEL: Model,
    MODEL::ColorFormat: InterfacePixelFormat<DI::Word>,
{
    ///
    /// Constructs a new builder for given [Model].
    ///
    #[must_use]
    pub fn new(model: MODEL, di: DI) -> Self {
        Self {
            di,
            model,
            rst: None,
            options: ModelOptions::full_size::<MODEL>(),
        }
    }
}

impl<DI, MODEL, RST> Builder<DI, MODEL, RST>
where
    DI: Interface,
    MODEL: Model,
    MODEL::ColorFormat: InterfacePixelFormat<DI::Word>,
    RST: OutputPin,
{
    ///
    /// Sets the invert color flag
    ///
    #[must_use]
    pub fn invert_colors(mut self, color_inversion: ColorInversion) -> Self {
        self.options.invert_colors = color_inversion;
        self
    }

    ///
    /// Sets the [ColorOrder]
    ///
    #[must_use]
    pub fn color_order(mut self, color_order: ColorOrder) -> Self {
        self.options.color_order = color_order;
        self
    }

    ///
    /// Sets the [Orientation]
    ///
    #[must_use]
    pub fn orientation(mut self, orientation: Orientation) -> Self {
        self.options.orientation = orientation;
        self
    }

    ///
    /// Sets refresh order
    ///
    #[must_use]
    pub fn refresh_order(mut self, refresh_order: RefreshOrder) -> Self {
        self.options.refresh_order = refresh_order;
        self
    }

    /// Sets the display size.
    ///
    ///
    #[must_use]
    pub fn display_size(mut self, width: u16, height: u16) -> Self {
        self.options.display_size = (width, height);
        self
    }

    ///
    /// Sets the display offset
    ///
    #[must_use]
    pub fn display_offset(mut self, x: u16, y: u16) -> Self {
        self.options.display_offset = (x, y);
        self
    }

    /// Sets the reset pin.
    ///
    /// ### WARNING
    /// The reset pin needs to be in *high* state in order for the display to operate.
    /// If it wasn't provided the user needs to ensure this is the case.
    ///
    #[must_use]
    pub fn reset_pin<RST2: OutputPin>(self, rst: RST2) -> Builder<DI, MODEL, RST2> {
        Builder {
            di: self.di,
            model: self.model,
            rst: Some(rst),
            options: self.options,
        }
    }

    ///
    /// Consumes the builder to create a new [Display] with an optional reset [OutputPin].
    /// Blocks using the provided [DelayNs] `delay_source` to perform the display initialization.
    /// The display will be awake ready to use, no need to call [Display::wake] after init.
    ///
    /// Returns [InitError] if the area defined by the [`display_size`](Self::display_size)
    /// and [`display_offset`](Self::display_offset) settings is (partially) outside the framebuffer.
    pub async fn init(
        mut self,
        delay_source: &mut impl DelayNs,
    ) -> Result<Display<DI, MODEL, RST>, InitError<DI::Error, RST::Error>> {
        let to_u32 = |(a, b)| (u32::from(a), u32::from(b));
        let (width, height) = to_u32(self.options.display_size);
        let (offset_x, offset_y) = to_u32(self.options.display_offset);
        let (max_width, max_height) = to_u32(MODEL::FRAMEBUFFER_SIZE);

        if width == 0 || height == 0 || width > max_width || height > max_height {
            return Err(InitError::InvalidConfiguration(
                ConfigurationError::InvalidDisplaySize,
            ));
        }

        if width + offset_x > max_width {
            return Err(InitError::InvalidConfiguration(
                ConfigurationError::InvalidDisplayOffset,
            ));
        }

        if height + offset_y > max_height {
            return Err(InitError::InvalidConfiguration(
                ConfigurationError::InvalidDisplayOffset,
            ));
        }

        match self.rst {
            Some(ref mut rst) => {
                rst.set_low().map_err(InitError::ResetPin)?;
<<<<<<< HEAD
                delay_source.delay_us(10).await;
=======
                delay_source.delay_us(MODEL::RESET_DURATION);
>>>>>>> d85192a9
                rst.set_high().map_err(InitError::ResetPin)?;
            }
            None => self
                .di
                .write_command(crate::dcs::SoftReset)
                .await
                .map_err(InitError::Interface)?,
        }

        let madctl = self
            .model
            .init(&mut self.di, delay_source, &self.options)
            .await?;

        let display = Display {
            di: self.di,
            model: self.model,
            rst: self.rst,
            options: self.options,
            madctl,
            sleeping: false, // TODO: init should lock state
        };

        Ok(display)
    }
}

/// Error returned by [`Builder::init`].
#[derive(Debug)]
pub enum InitError<DI, P> {
    /// Error caused by the display interface.
    Interface(DI),

    /// Error caused by the reset pin's [`OutputPin`](embedded_hal::digital::OutputPin) implementation.
    ResetPin(P),

    /// Invalid configuration error.
    ///
    /// This error is returned when the configuration passed to the builder is
    /// invalid. For example, when the combination of bit depth and interface
    /// kind isn't supported by the selected model.
    InvalidConfiguration(ConfigurationError),
}

/// Specifics of [InitError::InvalidConfiguration] if configuration was found invalid
#[non_exhaustive]
#[derive(Debug)]
pub enum ConfigurationError {
    /// Unsupported interface kind.
    ///
    /// The chosen interface isn't supported by the selected model. Note that
    /// some controller models don't support all combinations of physical
    /// interface and color formats. To resolve this, try to use another color
    /// format if available (e.g. [`ILI9486Rgb666`](crate::models::ILI9486Rgb666) instead of
    /// [`ILI9486Rgb565`](crate::models::ILI9486Rgb565) if you use a SPI connection)
    UnsupportedInterface,
    /// Invalid display size
    ///
    /// Display dimensions provided in [Builder::display_size] were invalid, e.g. width or height of 0
    InvalidDisplaySize,
    /// Invalid display offset.
    ///
    /// The active display area, defined by [`display_size`](Builder::display_size) and
    /// [`display_offset`](Builder::display_offset), extends beyond the boundaries of
    /// the controller's framebuffer. To resolve this, reduce the offset to a maximum value of
    /// [`FRAMEBUFFER_SIZE`](Model::FRAMEBUFFER_SIZE) minus [`display_size`](Builder::display_size).
    InvalidDisplayOffset,
}

impl<DiError, P> From<ModelInitError<DiError>> for InitError<DiError, P> {
    fn from(value: ModelInitError<DiError>) -> Self {
        match value {
            ModelInitError::Interface(e) => Self::Interface(e),
            ModelInitError::InvalidConfiguration(ce) => Self::InvalidConfiguration(ce),
        }
    }
}

/// Marker type for no reset pin.
pub enum NoResetPin {}

impl digital::OutputPin for NoResetPin {
    fn set_low(&mut self) -> Result<(), Self::Error> {
        Ok(())
    }

    fn set_high(&mut self) -> Result<(), Self::Error> {
        Ok(())
    }
}

impl digital::ErrorType for NoResetPin {
    type Error = core::convert::Infallible;
}

#[cfg(test)]
mod tests {
    use crate::{
        _mock::{MockDelay, MockDisplayInterface, MockOutputPin},
        models::ILI9341Rgb565,
    };

    use super::*;

    #[test]
    fn init_without_reset_pin() {
        let _: Display<_, _, NoResetPin> = Builder::new(ILI9341Rgb565, MockDisplayInterface)
            .init(&mut MockDelay)
            .unwrap();
    }

    #[test]
    fn init_reset_pin() {
        let _: Display<_, _, MockOutputPin> = Builder::new(ILI9341Rgb565, MockDisplayInterface)
            .reset_pin(MockOutputPin)
            .init(&mut MockDelay)
            .unwrap();
    }

    #[test]
    fn error_too_wide() {
        assert!(matches!(
            Builder::new(ILI9341Rgb565, MockDisplayInterface)
                .reset_pin(MockOutputPin)
                .display_size(241, 320)
                .init(&mut MockDelay),
            Err(InitError::InvalidConfiguration(
                ConfigurationError::InvalidDisplaySize
            ))
        ))
    }

    #[test]
    fn error_too_tall() {
        assert!(matches!(
            Builder::new(ILI9341Rgb565, MockDisplayInterface)
                .reset_pin(MockOutputPin)
                .display_size(240, 321)
                .init(&mut MockDelay),
            Err(InitError::InvalidConfiguration(
                ConfigurationError::InvalidDisplaySize
            )),
        ))
    }

    #[test]
    fn error_offset_invalid_x() {
        assert!(matches!(
            Builder::new(ILI9341Rgb565, MockDisplayInterface)
                .reset_pin(MockOutputPin)
                .display_size(240, 320)
                .display_offset(1, 0)
                .init(&mut MockDelay),
            Err(InitError::InvalidConfiguration(
                ConfigurationError::InvalidDisplayOffset
            )),
        ))
    }

    #[test]
    fn error_offset_invalid_y() {
        assert!(matches!(
            Builder::new(ILI9341Rgb565, MockDisplayInterface)
                .reset_pin(MockOutputPin)
                .display_size(240, 310)
                .display_offset(0, 11)
                .init(&mut MockDelay),
            Err(InitError::InvalidConfiguration(
                ConfigurationError::InvalidDisplayOffset
            )),
        ))
    }

    #[test]
    fn error_zero_size() {
        assert!(matches!(
            Builder::new(ILI9341Rgb565, MockDisplayInterface)
                .reset_pin(MockOutputPin)
                .display_size(0, 0)
                .init(&mut MockDelay),
            Err(InitError::InvalidConfiguration(
                ConfigurationError::InvalidDisplaySize
            )),
        ))
    }
}<|MERGE_RESOLUTION|>--- conflicted
+++ resolved
@@ -175,11 +175,7 @@
         match self.rst {
             Some(ref mut rst) => {
                 rst.set_low().map_err(InitError::ResetPin)?;
-<<<<<<< HEAD
-                delay_source.delay_us(10).await;
-=======
-                delay_source.delay_us(MODEL::RESET_DURATION);
->>>>>>> d85192a9
+                delay_source.delay_us(MODEL::RESET_DURATION).await;
                 rst.set_high().map_err(InitError::ResetPin)?;
             }
             None => self
